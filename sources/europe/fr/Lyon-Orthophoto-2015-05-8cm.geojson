--- conflicted
+++ resolved
@@ -8,16 +8,12 @@
         "end_date": "2015-05",
         "start_date": "2015-05",
         "country_code": "FR",
-        "description": "Orthophotographie 2015 de la M\u00e9tropole de Lyon",
+        "description": "Orthophotographie 2015 de la Métropole de Lyon",
         "max_zoom": 23,
         "min_zoom": 2,
         "attribution": {
             "url": "https://data.grandlyon.com/portail/fr/jeux-de-donnees/orthophotographie-2015-metropole-lyon-format-ecw/info",
-<<<<<<< HEAD
-            "text": "M\u00e9tropole de Lyon",
-=======
             "text": "Métropole de Lyon DINSI 2015",
->>>>>>> b5deb4d3
             "required": true
         },
         "license_url": "https://data.grandlyon.com/portail/fr/assets/licences/ETALAB-Licence-Ouverte-v2.0.pdf",
