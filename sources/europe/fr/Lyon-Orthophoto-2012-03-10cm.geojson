--- conflicted
+++ resolved
@@ -4,19 +4,11 @@
         "id": "orthophoto_lyon_2012",
         "name": "Lyon Orthophoto 2012 (10cm)",
         "type": "wms",
-<<<<<<< HEAD
-        "url": "https://imagerie.data.grandlyon.com/wms?LAYERS=grandlyon:ortho_2012&STYLES=&FORMAT=image/jpeg&CRS={proj}&WIDTH={width}&HEIGHT={height}&BBOX={bbox}&VERSION=1.3.0&SERVICE=WMS&REQUEST=GetMap",
-=======
         "url": "https://imagerie.data.grandlyon.com/geoserver/grandlyon/ows?FORMAT=image/png&TRANSPARENT=TRUE&VERSION=1.3.0&SERVICE=WMS&REQUEST=GetMap&LAYERS=ortho_2012&STYLES=&CRS={proj}&WIDTH={width}&HEIGHT={height}&BBOX={bbox}",
->>>>>>> b5deb4d3
         "end_date": "2012-03",
         "start_date": "2012-04",
         "country_code": "FR",
-<<<<<<< HEAD
-        "description": "Orthophotographie 2012 de la M\u00e9tropole de Lyon",
-=======
         "description": "Orthophotographie 2012 de la Métropole de Lyon",
->>>>>>> b5deb4d3
         "available_projections": [
             "EPSG:4326",
             "EPSG:2154",
@@ -24,11 +16,7 @@
         ],
         "attribution": {
             "url": "https://data.grandlyon.com/portail/fr/jeux-de-donnees/orthophotographie-2012-metropole-lyon/info",
-<<<<<<< HEAD
-            "text": "M\u00e9tropole de Lyon",
-=======
             "text": "Grand Lyon Smart Data DSIT 2012",
->>>>>>> b5deb4d3
             "required": true
         },
         "license_url": "https://data.grandlyon.com/portail/fr/assets/licences/ETALAB-Licence-Ouverte-v2.0.pdf",
