{
<<<<<<< HEAD
  "type": "Feature",
  "properties": {
    "id": "poznan-ortofotomapa2016",
    "name": "Poznań: Orthophotomap 2016 (aerial image)",
    "type": "wms",
    "url": "http://wms1.geopoz.poznan.pl:6080/arcgis/services/sip/ortofotomapy/MapServer/WmsServer?FORMAT=image/jpeg&VERSION=1.1.1&SERVICE=WMS&REQUEST=GetMap&LAYERS=ortofotomapa_2016_image&STYLES=&SRS={proj}&WIDTH={width}&HEIGHT={height}&BBOX={bbox}",
    "license_url": "https://www.geopoz.pl/bip/index.php?t=200&id=2449",
    "privacy_policy_url": "https://www.geopoz.pl/portal/index.php?t=200&id=5142",
	"category": "historicphoto",
	"start_date": "2016",
    "end_date": "2016",
    "country_code": "PL",
    "available_projections": [
      "EPSG:4326",
      "EPSG:2177",
      "EPSG:2180",
      "EPSG:3857"
    ],
    "attribution": {
      "text": "Zarząd Geodezji i Katastru Miejskiego GEOPOZ"
=======
    "type": "Feature",
    "properties": {
        "id": "poznan-ortofotomapa2016",
        "name": "Poznań: Orthophotomap 2016 (aerial image)",
        "type": "wms",
        "url": "http://wms1.geopoz.poznan.pl:6080/arcgis/services/sip/ortofotomapy/MapServer/WmsServer?FORMAT=image/jpeg&VERSION=1.1.1&SERVICE=WMS&REQUEST=GetMap&LAYERS=ortofotomapa_2016_image&STYLES=&SRS={proj}&WIDTH={width}&HEIGHT={height}&BBOX={bbox}",
        "start_date": "2016",
        "end_date": "2016",
        "country_code": "PL",
        "available_projections": [
            "EPSG:4326",
            "EPSG:2177",
            "EPSG:2180",
            "EPSG:3857"
        ],
        "attribution": {
            "text": "Zarząd Geodezji i Katastru Miejskiego GEOPOZ"
        },
        "max_zoom": 23,
        "category": "historicphoto"
>>>>>>> be506813
    },
    "geometry": {
        "type": "Polygon",
        "coordinates": [
            [
                [
                    16.72794,
                    52.48838
                ],
                [
                    16.86925,
                    52.48982
                ],
                [
                    16.86879,
                    52.50779
                ],
                [
                    16.93948,
                    52.50845
                ],
                [
                    16.93926,
                    52.51743
                ],
                [
                    16.98639,
                    52.51784
                ],
                [
                    16.98784,
                    52.45494
                ],
                [
                    17.03491,
                    52.45534
                ],
                [
                    17.0353,
                    52.43736
                ],
                [
                    17.08235,
                    52.43774
                ],
                [
                    17.0831,
                    52.4018
                ],
                [
                    17.0596,
                    52.40161
                ],
                [
                    17.06129,
                    52.32075
                ],
                [
                    17.01438,
                    52.32035
                ],
                [
                    17.01518,
                    52.28441
                ],
                [
                    16.96829,
                    52.28401
                ],
                [
                    16.96787,
                    52.30198
                ],
                [
                    16.89752,
                    52.30134
                ],
                [
                    16.89662,
                    52.33728
                ],
                [
                    16.80273,
                    52.33638
                ],
                [
                    16.80176,
                    52.37232
                ],
                [
                    16.77828,
                    52.3721
                ],
                [
                    16.77603,
                    52.45294
                ],
                [
                    16.72897,
                    52.45244
                ],
                [
                    16.72794,
                    52.48838
                ]
            ]
        ]
    }
}<|MERGE_RESOLUTION|>--- conflicted
+++ resolved
@@ -1,5 +1,4 @@
 {
-<<<<<<< HEAD
   "type": "Feature",
   "properties": {
     "id": "poznan-ortofotomapa2016",
@@ -20,28 +19,7 @@
     ],
     "attribution": {
       "text": "Zarząd Geodezji i Katastru Miejskiego GEOPOZ"
-=======
-    "type": "Feature",
-    "properties": {
-        "id": "poznan-ortofotomapa2016",
-        "name": "Poznań: Orthophotomap 2016 (aerial image)",
-        "type": "wms",
-        "url": "http://wms1.geopoz.poznan.pl:6080/arcgis/services/sip/ortofotomapy/MapServer/WmsServer?FORMAT=image/jpeg&VERSION=1.1.1&SERVICE=WMS&REQUEST=GetMap&LAYERS=ortofotomapa_2016_image&STYLES=&SRS={proj}&WIDTH={width}&HEIGHT={height}&BBOX={bbox}",
-        "start_date": "2016",
-        "end_date": "2016",
-        "country_code": "PL",
-        "available_projections": [
-            "EPSG:4326",
-            "EPSG:2177",
-            "EPSG:2180",
-            "EPSG:3857"
-        ],
-        "attribution": {
-            "text": "Zarząd Geodezji i Katastru Miejskiego GEOPOZ"
-        },
         "max_zoom": 23,
-        "category": "historicphoto"
->>>>>>> be506813
     },
     "geometry": {
         "type": "Polygon",
