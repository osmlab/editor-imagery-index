--- conflicted
+++ resolved
@@ -13,13 +13,9 @@
         "max_zoom": 22,
         "name": "Thunderforest OpenCycleMap",
         "type": "tms",
-<<<<<<< HEAD
         "url": "https://{switch:a,b,c}.tile.thunderforest.com/cycle/{zoom}/{x}/{y}.png?apikey={apikey}",
-        "apikey": "url"
-=======
         "category": "osmbasedmap",
         "url": "https://{switch:a,b,c}.tile.thunderforest.com/cycle/{zoom}/{x}/{y}.png"
->>>>>>> d46ddd1d
     },
     "type": "Feature"
 }